// ====== 設定 ======
const CDP_VERSION = "1.3";

// ====== 状態管理 ======
const stateByTabId = new Map();

/**
 * 状態をChromeストレージに保存
 */
async function chromeSaveState() {
  const stateToSave = {};
  stateByTabId.forEach((state, tabId) => {
    // セッション情報は保存しない（再起動時に無効になるため）
    const { session, ...saveableState } = state;
    stateToSave[tabId] = saveableState;
  });
  
  await chrome.storage.local.set({ 
    debuggerState: stateToSave,
    lastSaved: Date.now()
  });
}

/**
 * 状態をChromeストレージから復元
 */
async function chromeLoadState() {
  try {
    const result = await chrome.storage.local.get(['debuggerState']);
    const savedState = result.debuggerState || {};
    
    // 保存された状態を復元（attachedはfalseにリセット）
    Object.entries(savedState).forEach(([tabId, state]) => {
      stateByTabId.set(Number(tabId), {
        ...state,
        attached: false, // 再起動時はデタッチ状態
        session: null
      });
    });
    
    console.log(`状態を復元しました: ${Object.keys(savedState).length}個のタブ`);
  } catch (error) {
    console.error('状態の復元に失敗しました:', error);
  }
}

/**
 * タブの状態を取得する。存在しない場合は初期状態を作成する
 * 
 * @param {number} tabId - 対象のタブID
 * @returns {Object} タブの状態オブジェクト
 *   - attached: boolean - デバッガーがアタッチされているか
 *   - latest: Object|null - 最新のエラー情報
 *   - session: Object|null - CDPデバッガーセッション
 *   - errorCount: number - エラーの累計数
 * 
 * @example
 * // 初回アクセス時：初期状態を作成して返す
 * const state = ensureTabState(123);
 * // → { attached: false, latest: null, session: null, errorCount: 0 }
 * 
 * // 2回目以降：既存の状態を返す
 * const state = ensureTabState(123);
 * // → 既存の状態オブジェクト
 */
function ensureTabState(tabId) {
  if (!stateByTabId.has(tabId)) {
    stateByTabId.set(tabId, { attached: false, latest: null, session: null, errorCount: 0 });
  }
  return stateByTabId.get(tabId);
}

/**
 * 最新のエラー情報を設定し、エラーカウントとバッジを更新
 * @param {number} tabId - タブID
 * @param {Object} log - ログ情報（level, source, text, url, line, column）
 */
function setLatest(tabId, log) {
  const st = ensureTabState(tabId);
  st.latest = { ...log, ts: Date.now() };
  
  // エラーレベルかつシステムメッセージ以外の場合のみカウントを増やす
  if (log.level === "error" && log.source !== "system") {
    st.errorCount++;
  }
  
  // バッジの表示を更新
  const badgeText = st.errorCount > 0 ? String(st.errorCount) : "";
  chrome.action.setBadgeText({ tabId, text: badgeText });
  chrome.action.setBadgeBackgroundColor({ tabId, color: st.errorCount > 0 ? "#d00" : "#00000000" });
  
  // Chromeストレージに状態を保存
  chromeSaveState();
}

/**
 * 現在アクティブなタブのIDを取得
 * @returns {Promise<number|null>} アクティブタブのID
 */
async function getActiveTabId() {
  const tabs = await chrome.tabs.query({ active: true, currentWindow: true });
  return tabs[0]?.id;
}

// ====== デバッグ操作 ======

/**
 * 指定されたタブにデバッガーをアタッチ
 * @param {number} tabId - タブID
 * @returns {Promise<Object>} 結果オブジェクト
 */
async function attachToTab(tabId) {
  const st = ensureTabState(tabId);
  if (st.attached) return { ok: true };

  try {
    const target = { tabId };
    // CDPデバッガーをアタッチ
    await chrome.debugger.attach(target, CDP_VERSION);
    // 各種イベントの監視を有効化
    await chrome.debugger.sendCommand(target, "Runtime.enable");
    await chrome.debugger.sendCommand(target, "Console.enable");
    await chrome.debugger.sendCommand(target, "Log.enable");
    await chrome.debugger.sendCommand(target, "Network.enable");
    
    st.attached = true;
    st.session = target;
    
    // Chromeストレージに状態を保存
    chromeSaveState();
    
    return { ok: true };
  } catch (e) {
    return { ok: false, error: chrome.runtime.lastError?.message || e?.message || String(e) };
  }
}

/**
 * 指定されたタブからデバッガーをデタッチ
 * @param {number} tabId - タブID
 * @returns {Promise<Object>} 結果オブジェクト
 */
async function detachFromTab(tabId) {
  const st = ensureTabState(tabId);
  if (!st.attached || !st.session) return { ok: true };
  
  try {
    await chrome.debugger.detach(st.session);
    st.attached = false;
    st.session = null;
    // バッジをクリア
    chrome.action.setBadgeText({ tabId, text: "" });
    chrome.action.setBadgeBackgroundColor({ tabId, color: "#00000000" });
    
    // 状態を保存
    chromeSaveState();
    
    return { ok: true };
  } catch (e) {
    return { ok: false, error: chrome.runtime.lastError?.message || e?.message || String(e) };
  }
}

// ====== イベント処理 ======

/**
 * Chrome DevTools Protocol のイベントを処理
 * JavaScript例外、コンソール出力、ログ、ネットワークエラーを監視
 */
chrome.debugger.onEvent.addListener((source, method, params) => {
  const tabId = source.tabId;
  if (!tabId) return;

  switch (method) {
    // JavaScript例外が発生した場合
    case "Runtime.exceptionThrown": {
      const d = params?.exceptionDetails || {};
      const text = d?.exception?.description || d?.text || 
                   (d?.exception && (d.exception.value || d.exception.className)) || "Exception thrown";
      setLatest(tabId, {
        level: "error",
        source: "exception",
        text: String(text),
        url: d.url || d?.scriptId || "",
        line: d.lineNumber,
        column: d.columnNumber
      });
      break;
    }
    
    // コンソールAPIが呼ばれた場合（console.error, console.warn等）
    case "Runtime.consoleAPICalled": {
      const type = params?.type || "log";
      const level = type === "error" ? "error" : (type === "warning" ? "warning" : "info");
      const args = (params?.args || []).map(a => a?.value ?? a?.description ?? a?.type);
      setLatest(tabId, {
        level,
        source: "console",
        text: args.join(" "),
        url: "",
        line: undefined,
        column: undefined
      });
      break;
    }
    
    // ログエントリが追加された場合
    case "Log.entryAdded": {
      const e = params?.entry || {};
      setLatest(tabId, {
        level: e.level || "info",
        source: e.source || "log",
        text: e.text || "",
        url: e.url || "",
        line: e.lineNumber,
        column: undefined
      });
      break;
    }
    
    // ネットワークリクエストが失敗した場合
    case "Network.loadingFailed": {
      const e = params || {};
      if (e?.type === "XHR" || e?.type === "Fetch" || e?.blockedReason || e?.errorText) {
        setLatest(tabId, {
          level: "error",
          source: "network",
          text: `Network ${e.type || ""} failed: ${e.errorText || e.blockedReason || "unknown"}`,
          url: "",
          line: undefined,
          column: undefined
        });
      }
      break;
    }
  }
});

/**
 * デバッガーがデタッチされた時の処理
 */
chrome.debugger.onDetach.addListener((source, reason) => {
  const tabId = source.tabId;
  if (!tabId) return;
  const st = ensureTabState(tabId);
  st.attached = false;
  st.session = null;
});

/**
 * タブが削除された時の処理
 */
chrome.tabs.onRemoved.addListener((tabId) => {
  const st = stateByTabId.get(tabId);
  if (st?.attached && st.session) {
    chrome.debugger.detach(st.session).catch(() => {});
  }
  stateByTabId.delete(tabId);
});

/**
 * タブが更新された時の処理（ページ読み込み時にエラーカウントをリセット）
 */
chrome.tabs.onUpdated.addListener((tabId, changeInfo) => {
  if (changeInfo.status === "loading") {
    const st = ensureTabState(tabId);
    st.errorCount = 0;
    chrome.action.setBadgeText({ tabId, text: "" });
    chrome.action.setBadgeBackgroundColor({ tabId, color: "#00000000" });
  }
});

// ====== メッセージ通信 ======

/**
 * ポップアップからのメッセージを処理
 */
chrome.runtime.onMessage.addListener((msg, _sender, sendResponse) => {
  (async () => {
    if (!msg || !msg.type) return;

    const tabId = await getActiveTabId();
    if (!tabId) return sendResponse({ ok: false, error: "No active tab." });

    switch (msg.type) {

      // 状態を取得し、必要に応じてデバッグを自動開始
      case "GET_STATE_AND_AUTO_ATTACH": {
        const st = ensureTabState(tabId);
        if (!st.attached) {
          const attachRes = await attachToTab(tabId);
          if (attachRes.ok) {
            // 再取得
            const updatedSt = ensureTabState(tabId);
            sendResponse({
              tabId,
              attached: !!updatedSt?.attached,
              latest: updatedSt?.latest || null,
              autoAttached: true
            });
            break;
          }
        }
        sendResponse({
          tabId,
          attached: !!st?.attached,
          latest: st?.latest || null,
          autoAttached: false
        });
        break;
      }
    }
  })();
  return true;
<<<<<<< HEAD
});

/**
 * ブラウザ起動時の処理
 * 
 * ブラウザが起動された時に実行される処理です。
 * 保存されたエラー監視の状態を復元し、前回の設定を維持します。
 * 
 * 処理内容：
 * 1. Chromeストレージから保存された状態を読み込み
 * 2. タブごとのエラー情報とデバッグ状態を復元
 * 3. デバッグ状態はfalseにリセット（安全のため）
 * 
 * @example
 * // ブラウザを再起動すると自動実行される
 * // 前回のエラー情報が復元される
 */
chrome.runtime.onStartup.addListener(async () => {
    // 保存された状態を復元
    await chromeLoadState();
    console.log('ブラウザ再起動: 状態を復元しました');
  });
  
=======
});
>>>>>>> 0fdcad98
<|MERGE_RESOLUTION|>--- conflicted
+++ resolved
@@ -48,6 +48,9 @@
  * タブの状態を取得する。存在しない場合は初期状態を作成する
  * 
  * @param {number} tabId - 対象のタブID
+ * タブの状態を取得する。存在しない場合は初期状態を作成する
+ * 
+ * @param {number} tabId - 対象のタブID
  * @returns {Object} タブの状態オブジェクト
  *   - attached: boolean - デバッガーがアタッチされているか
  *   - latest: Object|null - 最新のエラー情報
@@ -62,6 +65,19 @@
  * // 2回目以降：既存の状態を返す
  * const state = ensureTabState(123);
  * // → 既存の状態オブジェクト
+ *   - attached: boolean - デバッガーがアタッチされているか
+ *   - latest: Object|null - 最新のエラー情報
+ *   - session: Object|null - CDPデバッガーセッション
+ *   - errorCount: number - エラーの累計数
+ * 
+ * @example
+ * // 初回アクセス時：初期状態を作成して返す
+ * const state = ensureTabState(123);
+ * // → { attached: false, latest: null, session: null, errorCount: 0 }
+ * 
+ * // 2回目以降：既存の状態を返す
+ * const state = ensureTabState(123);
+ * // → 既存の状態オブジェクト
  */
 function ensureTabState(tabId) {
   if (!stateByTabId.has(tabId)) {
@@ -89,6 +105,8 @@
   chrome.action.setBadgeText({ tabId, text: badgeText });
   chrome.action.setBadgeBackgroundColor({ tabId, color: st.errorCount > 0 ? "#d00" : "#00000000" });
   
+  // Chromeストレージに状態を保存
+  chromeSaveState();
   // Chromeストレージに状態を保存
   chromeSaveState();
 }
@@ -126,6 +144,8 @@
     st.attached = true;
     st.session = target;
     
+    // Chromeストレージに状態を保存
+    chromeSaveState();
     // Chromeストレージに状態を保存
     chromeSaveState();
     
@@ -312,7 +332,6 @@
     }
   })();
   return true;
-<<<<<<< HEAD
 });
 
 /**
@@ -335,7 +354,4 @@
     await chromeLoadState();
     console.log('ブラウザ再起動: 状態を復元しました');
   });
-  
-=======
-});
->>>>>>> 0fdcad98
+  